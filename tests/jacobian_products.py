--- conflicted
+++ resolved
@@ -8,7 +8,6 @@
 
 
 def test_jvp_wrt_input(layer, input_shape):
-
     x = torch.randn(*input_shape)
     tangent_vector_input = torch.randn(*input_shape)
 
@@ -21,7 +20,6 @@
 
 
 def test_jvp_wrt_weight(layer, input_shape):
-
     x = torch.randn(*input_shape)
     batch_size = input_shape[0]
     tangent_vector_params = torch.randn((batch_size, layer._n_params))
@@ -38,7 +36,6 @@
 
 
 def test_vjp_wrt_input(layer, input_shape):
-
     x = torch.randn(*input_shape)
     output_shape = layer.forward(x).shape
     tangent_vector_output = torch.randn(*output_shape)
@@ -52,7 +49,6 @@
 
 
 def test_vjp_wrt_weight(layer, input_shape):
-
     x = torch.randn(*input_shape)
     output_shape = layer.forward(x).shape
     tangent_vector_output = torch.randn(*output_shape)
@@ -101,12 +97,9 @@
 
 
 if __name__ == "__main__":
+    layers = [(nnj.Linear(3, 5), (7, 3)), (nnj.Tanh(), (7, 3))]
     # get all the layers
-<<<<<<< HEAD
-    for layer in [nnj.Linear(5,4)]:
-=======
-    for layer, input_shape in [(nnj.Linear(3, 5), (7, 3)), (nnj.Tanh(), (7, 3))]:
->>>>>>> e2c154cd
+    for layer, input_shape in layers:
         # jacobian vector products
         test_jvp_wrt_input(layer, input_shape)
         test_jvp_wrt_weight(layer, input_shape)
