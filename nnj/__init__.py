from nnj.abstract_diagonal_jacobian import AbstractDiagonalJacobian
from nnj.abstract_jacobian import AbstractJacobian

#########################
### parametric layers ###
from nnj.linear import Linear

############################
### multi-layer wrappers ###
from nnj.sequential import Sequential

#############################
### non-parametric layers ###
from nnj.tanh import Tanh
<<<<<<< HEAD

#############################
### utils                 ###
from nnj.utils import convert_to_nnj
=======
from nnj.relu import ReLU
>>>>>>> 1308feb7
<|MERGE_RESOLUTION|>--- conflicted
+++ resolved
@@ -12,11 +12,8 @@
 #############################
 ### non-parametric layers ###
 from nnj.tanh import Tanh
-<<<<<<< HEAD
+from nnj.relu import ReLU
 
 #############################
 ### utils                 ###
 from nnj.utils import convert_to_nnj
-=======
-from nnj.relu import ReLU
->>>>>>> 1308feb7
