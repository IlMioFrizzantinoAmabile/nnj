<<<<<<< HEAD
from typing import List, Tuple, Union
=======
from typing import Literal, Tuple, Union
>>>>>>> 7af977af

import torch
from torch import nn, Tensor

from nnj.abstract_jacobian import AbstractJacobian


class Sequential(AbstractJacobian, nn.Sequential):
    def __init__(self, *args, add_hooks: bool = False):
        super().__init__(*args)
        self._modules_list = list(self._modules.values())

        self._n_params = 0
        # for k in range(len(self._modules)):
        #    self._n_params += self._modules_list[k]._n_params
        for layer in self._modules_list:
            self._n_params += layer._n_params

        self.add_hooks = add_hooks
        if self.add_hooks:
            self.feature_maps = []
            self.handles = []

            for k in range(len(self._modules)):
                self.handles.append(
                    self._modules_list[k].register_forward_hook(
                        lambda m, i, o: self.feature_maps.append(o.detach())
                    )
                )

<<<<<<< HEAD
    def forward(self, x: Tensor) -> Union[Tensor, Tuple[Tensor, Tensor]]:
        if self.add_hooks:
            self.feature_maps = [x]
        for module in self._modules.values():
            val = module(x)
            x = val
        return x

    def _jacobian(self, x: Tensor, val: Union[Tensor, None] = None, wrt: str = "input") -> Tensor:
=======
    def _jacobian(self, x: Tensor, val: Union[Tensor, None] = None, wrt: Literal = "input") -> Tensor:
>>>>>>> 7af977af
        """Returns the Jacobian matrix"""
        return self._mjp(x, val, None, wrt=wrt)

    ######################
    ### forward passes ###
    ######################

    def _jvp(self, x: Tensor, val: Union[Tensor, None], vector: Tensor, wrt: Literal = "input") -> Tensor:
        """
        jacobian vector product
        """
        if wrt == "input":
            for module in self._modules.values():
                val = module(x)
                vector = module._jvp(x, val, vector, wrt=wrt)
                x = val
            return vector
        elif wrt == "weight":
            p = 0
            jvp = None
            for module in self._modules.values():
                val = module(x)
                jvp = module._jvp(x, val, jvp, wrt="input") if jvp is not None else None
                jvp_from_layer = module._jvp(x, val, vector[:, p : p + module._n_params], wrt="weight")
                if jvp_from_layer is not None:
                    if jvp is None:
                        jvp = jvp_from_layer
                    else:
                        jvp += jvp_from_layer
                p += module._n_params
                x = val
            assert p == self._n_params
            return jvp

    def _jmp(
        self, x: Tensor, val: Union[Tensor, None], matrix: Union[Tensor, None], wrt: Literal = "input"
    ) -> Tensor:
        """
        jacobian matrix product
        """
        if matrix is None:
            return self._jacobian(x, val, wrt=wrt)
        if wrt == "input":
            for module in self._modules.values():
                val = module(x)
                matrix = module._jmp(x, val, matrix, wrt=wrt)
                x = val
            return matrix
        elif wrt == "weight":
            p = 0
            jmp = None
            for module in self._modules.values():
                val = module(x)
                jmp = module._jmp(x, val, jmp, wrt="input") if jmp is not None else None
                jmp_from_layer = module._jmp(x, val, matrix[:, p : p + module._n_params, :], wrt="weight")
                if jmp_from_layer is not None:
                    if jmp is None:
                        jmp = jmp_from_layer
                    else:
                        jmp += jmp_from_layer
                p += module._n_params
                x = val
            assert p == self._n_params
            return jmp

    def _jmjTp(
        self,
        x: Tensor,
        val: Union[Tensor, None],
<<<<<<< HEAD
        matrix: Union[Tensor, List, None],
        wrt: str = "input",
=======
        matrix: Union[Tensor, None],
        wrt: Literal = "input",
>>>>>>> 7af977af
        from_diag: bool = False,
        to_diag: bool = False,
        diag_backprop: bool = False,
    ) -> Union[Tensor, Tuple]:
        """
        jacobian matrix jacobian.T product
        """
        # forward pass
        if val is None:
            val = self.forward(x)
        if wrt == "input":
            if matrix is None:
                matrix = torch.ones_like(x)
                from_diag = True
            # forward pass again
            for k in range(len(self._modules_list)):
                # propagate through the input
                matrix = self._modules_list[k]._jmjTp(
                    self.feature_maps[k],
                    self.feature_maps[k + 1],
                    matrix,
                    wrt="input",
                    from_diag=from_diag if k == 0 else diag_backprop,
                    to_diag=to_diag if k == len(self._modules_list) - 1 else diag_backprop,
                    diag_backprop=diag_backprop,
                )
            return matrix
        elif wrt == "weight":
            if matrix is None:
                matrix = torch.ones((x.shape[0], self._n_params), dtype=x.dtype, device=x.device)
                from_diag = True
            if not isinstance(matrix, list):
                new_matrix = []
                p = 0
                for layer in self._modules_list:
                    if from_diag:
                        new_matrix.append(matrix[:, p : p + layer._n_params])
                    else:
                        # neglect the outer-block-diagonal elements
                        new_matrix.append(matrix[:, p : p + layer._n_params, p : p + layer._n_params])
                    p += layer._n_params
                assert p == self._n_params
                matrix = new_matrix
            # forward pass again
            jmjTp = None
            for k in range(len(self._modules_list)):
                # propagate through the input
                if jmjTp is not None:
                    jmjTp = self._modules_list[k]._jmjTp(
                        self.feature_maps[k],
                        self.feature_maps[k + 1],
                        jmjTp,
                        wrt="input",
                        from_diag=diag_backprop,
                        to_diag=to_diag if k == len(self._modules_list) - 1 else diag_backprop,
                        diag_backprop=diag_backprop,
                    )
                # propagate through the weight
                jmjTp_from_layer = self._modules_list[k]._jmjTp(
                    self.feature_maps[k],
                    self.feature_maps[k + 1],
                    matrix[k],
                    wrt="weight",
                    from_diag=from_diag,
                    to_diag=to_diag if k == len(self._modules_list) - 1 else diag_backprop,
                    diag_backprop=diag_backprop,
                )
                if jmjTp_from_layer is not None:
                    if jmjTp is None:
                        jmjTp = jmjTp_from_layer
                    else:
                        jmjTp += jmjTp_from_layer
            return jmjTp

    #######################
    ### backward passes ###
    #######################

    def _vjp(self, x: Tensor, val: Union[Tensor, None], vector: Tensor, wrt: Literal = "input") -> Tensor:
        """
        vector jacobian product
        """
        # forward pass for computing hook values
        if val is None:
            val = self.forward(x)

        # backward pass
        vs = []
        for k in range(len(self._modules_list) - 1, -1, -1):
            # backpropagate through the weight
            if wrt == "weight":
                v_k = self._modules_list[k]._vjp(
                    self.feature_maps[k], self.feature_maps[k + 1], vector, wrt="weight"
                )
                if v_k is not None:
                    vs = v_k + vs if isinstance(v_k, list) else [v_k] + vs
                if k == 0:
                    break
            # backpropagate through the input
            vector = self._modules_list[k]._vjp(
                self.feature_maps[k], self.feature_maps[k + 1], vector, wrt="input"
            )
        if wrt == "weight":
            return torch.cat(vs, dim=1)
        elif wrt == "input":
            return vector

    def _mjp(
        self, x: Tensor, val: Union[Tensor, None], matrix: Union[Tensor, None], wrt: Literal = "input"
    ) -> Tensor:
        """
        matrix jacobian product
        """
        # forward pass
        if val is None:
            val = self.forward(x)
        if matrix is None:
            vs = val.shape
            matrix = torch.eye(vs[1:].numel(), vs[1:].numel(), dtype=x.dtype, device=x.device).repeat(
                vs[0], 1, 1
            )
        # backward pass
        ms = []
        for k in range(len(self._modules_list) - 1, -1, -1):
            # backpropagate through the weight
            if wrt == "weight":
                m_k = self._modules_list[k]._mjp(
                    self.feature_maps[k], self.feature_maps[k + 1], matrix, wrt="weight"
                )
                if m_k is not None:
                    ms = m_k + ms if isinstance(m_k, list) else [m_k] + ms
                if k == 0:
                    break
            # backpropagate through the input
            matrix = self._modules_list[k]._mjp(
                self.feature_maps[k], self.feature_maps[k + 1], matrix, wrt="input"
            )
        if wrt == "weight":
            return torch.cat(ms, dim=2)
        elif wrt == "input":
            return matrix

    def _jTmjp(
        self,
        x: Tensor,
        val: Union[Tensor, None],
        matrix: Union[Tensor, None],
        wrt: Literal = "input",
        from_diag: bool = False,
        to_diag: bool = False,
        diag_backprop: bool = False,
    ) -> Union[Tensor, Tuple]:
        """
        jacobian.T matrix jacobian product
        """
        # forward pass
        if val is None:
            val = self.forward(x)
        if matrix is None:
            matrix = torch.ones((val.shape[0], val.shape[1:].numel()))
            from_diag = True
        # backward pass
        ms = []
        for k in range(len(self._modules_list) - 1, -1, -1):
            # backpropagate through the weight
            if wrt == "weight":
                m_k = self._modules_list[k]._jTmjp(
                    self.feature_maps[k],
                    self.feature_maps[k + 1],
                    matrix,
                    wrt="weight",
                    from_diag=from_diag if k == len(self._modules_list) - 1 else diag_backprop,
                    to_diag=to_diag,
                    diag_backprop=diag_backprop,
                )
                if m_k is not None:
                    ms = m_k + ms if isinstance(m_k, list) else [m_k] + ms
                if k == 0:
                    break
            # backpropagate through the input
            matrix = self._modules_list[k]._jTmjp(
                self.feature_maps[k],
                self.feature_maps[k + 1],
                matrix,
                wrt="input",
                from_diag=from_diag if k == len(self._modules_list) - 1 else diag_backprop,
                to_diag=to_diag if k == 0 else diag_backprop,
                diag_backprop=diag_backprop,
            )
        if wrt == "input":
            return matrix
        elif wrt == "weight":
            if len(ms) == 0:  # case of a Sequential with no parametric layers inside
                return None
            if to_diag:  # diagonal case returns the tensor of the diagonal
                return torch.cat(ms, dim=1)
            else:  # non diagonal case returns a list of tensor, one for each layer
                return ms<|MERGE_RESOLUTION|>--- conflicted
+++ resolved
@@ -1,8 +1,4 @@
-<<<<<<< HEAD
-from typing import List, Tuple, Union
-=======
-from typing import Literal, Tuple, Union
->>>>>>> 7af977af
+from typing import Literal, List, Tuple, Union
 
 import torch
 from torch import nn, Tensor
@@ -33,7 +29,6 @@
                     )
                 )
 
-<<<<<<< HEAD
     def forward(self, x: Tensor) -> Union[Tensor, Tuple[Tensor, Tensor]]:
         if self.add_hooks:
             self.feature_maps = [x]
@@ -42,10 +37,7 @@
             x = val
         return x
 
-    def _jacobian(self, x: Tensor, val: Union[Tensor, None] = None, wrt: str = "input") -> Tensor:
-=======
     def _jacobian(self, x: Tensor, val: Union[Tensor, None] = None, wrt: Literal = "input") -> Tensor:
->>>>>>> 7af977af
         """Returns the Jacobian matrix"""
         return self._mjp(x, val, None, wrt=wrt)
 
@@ -115,13 +107,8 @@
         self,
         x: Tensor,
         val: Union[Tensor, None],
-<<<<<<< HEAD
         matrix: Union[Tensor, List, None],
-        wrt: str = "input",
-=======
-        matrix: Union[Tensor, None],
         wrt: Literal = "input",
->>>>>>> 7af977af
         from_diag: bool = False,
         to_diag: bool = False,
         diag_backprop: bool = False,
