--- conflicted
+++ resolved
@@ -1,16 +1,8 @@
-<<<<<<< HEAD
-from typing import Union
+from typing import Literal, Union
 
 import torch
 import torch.nn.functional as F
 from torch import Tensor
-=======
-from typing import List, Optional, Tuple, Union
-
-import torch
-import torch.nn.functional as F
-from torch import nn, Tensor
->>>>>>> e2c154cd
 
 from nnj.abstract_jacobian import AbstractJacobian
 
@@ -22,7 +14,7 @@
     """
 
     def _jacobian(
-        self, x: Tensor, val: Union[Tensor, None] = None, wrt: str = "input", diag: bool = False
+        self, x: Tensor, val: Union[Tensor, None] = None, wrt: Literal = "input", diag: bool = False
     ) -> Union[Tensor, None]:
         """Returns the Jacobian matrix"""
         # this function has to be implemented for every new nnj layer
@@ -33,7 +25,7 @@
     ######################
 
     def _jvp(
-        self, x: Tensor, val: Union[Tensor, None], vector: Tensor, wrt: str = "input"
+        self, x: Tensor, val: Union[Tensor, None], vector: Tensor, wrt: Literal = "input"
     ) -> Union[Tensor, None]:
         """
         jacobian vector product
@@ -44,7 +36,7 @@
         return torch.einsum("bj,bj->bj", diag_jacobian, vector)
 
     def _jmp(
-        self, x: Tensor, val: Union[Tensor, None], matrix: Union[Tensor, None], wrt: str = "input"
+        self, x: Tensor, val: Union[Tensor, None], matrix: Union[Tensor, None], wrt: Literal = "input"
     ) -> Union[Tensor, None]:
         """
         jacobian matrix product
@@ -61,7 +53,7 @@
         x: Tensor,
         val: Tensor,
         matrix: Tensor,
-        wrt: str = "input",
+        wrt: Literal = "input",
         from_diag: bool = False,
         to_diag: bool = False,
         diag_backprop: bool = False,
@@ -100,7 +92,7 @@
     #######################
 
     def _vjp(
-        self, x: Tensor, val: Union[Tensor, None], vector: Tensor, wrt: str = "input"
+        self, x: Tensor, val: Union[Tensor, None], vector: Tensor, wrt: Literal = "input"
     ) -> Union[Tensor, None]:
         """
         vector jacobian product
@@ -111,7 +103,7 @@
         return torch.einsum("bi,bi->bi", vector, diag_jacobian)
 
     def _mjp(
-        self, x: Tensor, val: Union[Tensor, None], matrix: Union[Tensor, None], wrt: str = "input"
+        self, x: Tensor, val: Union[Tensor, None], matrix: Union[Tensor, None], wrt: Literal = "input"
     ) -> Union[Tensor, None]:
         """
         matrix jacobian product
@@ -128,7 +120,7 @@
         x: Tensor,
         val: Union[Tensor, None],
         matrix: Union[Tensor, None],
-        wrt: str = "input",
+        wrt: Literal = "input",
         from_diag: bool = False,
         to_diag: bool = False,
         diag_backprop: bool = False,
